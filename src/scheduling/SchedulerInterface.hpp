--- conflicted
+++ resolved
@@ -39,18 +39,6 @@
 	//! \param[in] hardwarePlace the hardware place of the unblocker
 	virtual void taskGetsUnblocked(Task *unblockedTask, ComputePlace *hardwarePlace) = 0;
 	
-<<<<<<< HEAD
-	//! \brief Check if a hardware place is idle and can be resumed
-	//! This call first checks if the hardware place is idle. If so, it marks it as not idle
-	//! and returns true. Otherwise it returns false.
-	//!
-	//! \param[in] hardwarePlace the hardware place to check
-	//!
-	//! \returns true if the hardware place must be resumed
-	virtual bool checkIfIdleAndGrantReactivation(ComputePlace *hardwarePlace) = 0;
-
-=======
->>>>>>> 8e7f83ee
 	//! \brief Get a ready task for execution
 	//!
 	//! \param[in] hardwarePlace the hardware place asking for scheduling orders
