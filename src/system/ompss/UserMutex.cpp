#include <nanos6.h>

#include "DataAccessRegistration.hpp"
#include "TaskBlocking.hpp"
#include "UserMutex.hpp"

#include "executors/threads/ThreadManager.hpp"
#include "executors/threads/ThreadManagerPolicy.hpp"
#include "executors/threads/WorkerThread.hpp"
#include "lowlevel/SpinLock.hpp"
#include "scheduling/Scheduler.hpp"
#include "tasks/Task.hpp"

#include <InstrumentUserMutex.hpp>

#include <cassert>


typedef std::atomic<UserMutex *> mutex_t;


void nanos_user_lock(void **handlerPointer, __attribute__((unused)) char const *invocationSource)
{
	assert(handlerPointer != nullptr);
	mutex_t &userMutexReference = (mutex_t &) *handlerPointer;
	
	WorkerThread *currentThread = WorkerThread::getCurrentWorkerThread();
	assert(currentThread != nullptr);
	
	Task *currentTask = currentThread->getTask();
	assert(currentTask != nullptr);
	
	ComputePlace *computePlace = currentThread->getComputePlace();
	assert(computePlace != nullptr);
	
	// Allocation
	if (__builtin_expect(userMutexReference == nullptr, 0)) {
		UserMutex *newMutex = new UserMutex(true);
		
		UserMutex *expected = nullptr;
		if (userMutexReference.compare_exchange_strong(expected, newMutex)) {
			// Successfully assigned new mutex
			assert(userMutexReference == newMutex);
			
			Instrument::acquiredUserMutex(newMutex);
			
			// Since we allocate the mutex in the locked state, the thread already owns it and the work is done
			return;
		} else {
			// Another thread managed to initialize it before us
			assert(expected != nullptr);
			assert(userMutexReference == expected);
			
			delete newMutex;
			
			// Continue through the "normal" path
		}
	}
	
	// The mutex has already been allocated and cannot change, so skip the atomic part from now on
	UserMutex &userMutex = *(userMutexReference.load());
	
	// Fast path
	if (userMutex.tryLock()) {
		Instrument::acquiredUserMutex(&userMutex);
		return;
	}
	
	// Acquire the lock if possible. Otherwise queue the task.
	if (userMutex.lockOrQueue(currentTask)) {
		// Successful
		Instrument::acquiredUserMutex(&userMutex);
		return;
	}
	
	Instrument::taskIsBlocked(currentTask->getInstrumentationTaskId(), Instrument::in_mutex_blocking_reason);
	Instrument::blockedOnUserMutex(&userMutex);
	
	DataAccessRegistration::handleEnterBlocking(currentTask);
	TaskBlocking::taskBlocks(currentThread, currentTask, false);
	
	computePlace = currentThread->getComputePlace();
	Instrument::ThreadInstrumentationContext::updateComputePlace(computePlace->getInstrumentationId());
	
	DataAccessRegistration::handleExitBlocking(currentTask);
	
	// This in combination with a release from other threads makes their changes visible to this one
	std::atomic_thread_fence(std::memory_order_acquire);
	
	Instrument::acquiredUserMutex(&userMutex);
	Instrument::taskIsExecuting(currentTask->getInstrumentationTaskId());
}


void nanos_user_unlock(void **handlerPointer)
{
	assert(handlerPointer != nullptr);
	assert(*handlerPointer != nullptr);
	
	// This in combination with an acquire from another thread makes the changes visible to that one
	std::atomic_thread_fence(std::memory_order_release);
	
	WorkerThread *currentThread = WorkerThread::getCurrentWorkerThread();
	assert(currentThread != nullptr);
	
<<<<<<< HEAD
	Task *currentTask = currentThread->getTask();
	assert(currentTask != nullptr);
	
	CPU *cpu = currentThread->getComputePlace();
=======
	CPU *cpu = currentThread->getHardwarePlace();
>>>>>>> c66019a2
	assert(cpu != nullptr);
	
	mutex_t &userMutexReference = (mutex_t &) *handlerPointer;
	UserMutex &userMutex = *(userMutexReference.load());
	Instrument::releasedUserMutex(&userMutex);
	
	Task *releasedTask = userMutex.dequeueOrUnlock();
	if (releasedTask != nullptr) {
		Task *currentTask = currentThread->getTask();
		assert(currentTask != nullptr);
		
		if (ThreadManagerPolicy::checkIfUnblockedMustPreemtUnblocker(currentTask, releasedTask, cpu)) {
			WorkerThread *releasedThread = releasedTask->getThread();
			assert(releasedThread != nullptr);
			
			CPU *idleCPU = (CPU *) Scheduler::getIdleComputePlace();
			if (idleCPU != nullptr) {
				// Wake up the unblocked task and migrate to an idle CPU
				ThreadManager::resumeThread(releasedThread, cpu);
				ThreadManager::migrateThread(currentThread, idleCPU);
			} else {
				Scheduler::taskGetsUnblocked(currentTask, cpu);
				
				ThreadManager::switchThreads(currentThread, releasedThread);
				Instrument::ThreadInstrumentationContext::updateComputePlace(currentThread->getComputePlace()->getInstrumentationId());
			}
		} else {
			Scheduler::taskGetsUnblocked(releasedTask, cpu);
			
			CPU *idleCPU = (CPU *) Scheduler::getIdleComputePlace();
			if (idleCPU != nullptr) {
				ThreadManager::resumeIdle(idleCPU);
			}
		}
		
		// WARNING: cpu is no longer valid here, refresh its value if needed
	}
}
<|MERGE_RESOLUTION|>--- conflicted
+++ resolved
@@ -103,14 +103,7 @@
 	WorkerThread *currentThread = WorkerThread::getCurrentWorkerThread();
 	assert(currentThread != nullptr);
 	
-<<<<<<< HEAD
-	Task *currentTask = currentThread->getTask();
-	assert(currentTask != nullptr);
-	
 	CPU *cpu = currentThread->getComputePlace();
-=======
-	CPU *cpu = currentThread->getHardwarePlace();
->>>>>>> c66019a2
 	assert(cpu != nullptr);
 	
 	mutex_t &userMutexReference = (mutex_t &) *handlerPointer;
