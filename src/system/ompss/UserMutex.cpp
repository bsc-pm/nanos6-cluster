--- conflicted
+++ resolved
@@ -30,7 +30,7 @@
 	Task *currentTask = currentThread->getTask();
 	assert(currentTask != nullptr);
 	
-	HardwarePlace *hardwarePlace = currentThread->getHardwarePlace();
+	ComputePlace *hardwarePlace = currentThread->getComputePlace();
 	assert(hardwarePlace != nullptr);
 	
 	// Allocation
@@ -79,7 +79,7 @@
 	DataAccessRegistration::handleEnterBlocking(currentTask);
 	TaskBlocking::taskBlocks(currentThread, currentTask, false);
 	
-	hardwarePlace = currentThread->getHardwarePlace();
+	hardwarePlace = currentThread->getComputePlace();
 	Instrument::ThreadInstrumentationContext::updateHardwarePlace(hardwarePlace->getInstrumentationId());
 	
 	DataAccessRegistration::handleExitBlocking(currentTask);
@@ -106,7 +106,7 @@
 	Task *currentTask = currentThread->getTask();
 	assert(currentTask != nullptr);
 	
-	CPU *cpu = currentThread->getHardwarePlace();
+	CPU *cpu = currentThread->getComputePlace();
 	assert(cpu != nullptr);
 	
 	mutex_t &userMutexReference = (mutex_t &) *handlerPointer;
@@ -115,15 +115,6 @@
 	
 	Task *releasedTask = userMutex.dequeueOrUnlock();
 	if (releasedTask != nullptr) {
-<<<<<<< HEAD
-		WorkerThread *currentThread = WorkerThread::getCurrentWorkerThread();
-		assert(currentThread != nullptr);
-		
-		CPU *cpu = currentThread->getComputePlace();
-		assert(cpu != nullptr);
-		
-=======
->>>>>>> bd86ae65
 		Task *currentTask = currentThread->getTask();
 		assert(currentTask != nullptr);
 		
@@ -140,7 +131,7 @@
 				Scheduler::taskGetsUnblocked(currentTask, cpu);
 				
 				ThreadManager::switchThreads(currentThread, releasedThread);
-				Instrument::ThreadInstrumentationContext::updateHardwarePlace(currentThread->getHardwarePlace()->getInstrumentationId());
+				Instrument::ThreadInstrumentationContext::updateHardwarePlace(currentThread->getComputePlace()->getInstrumentationId());
 			}
 		} else {
 			Scheduler::taskGetsUnblocked(releasedTask, cpu);
