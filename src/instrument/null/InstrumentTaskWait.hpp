#ifndef INSTRUMENT_NULL_TASK_WAIT_HPP
#define INSTRUMENT_NULL_TASK_WAIT_HPP


#include "../api/InstrumentTaskWait.hpp"
#include <InstrumentTaskExecution.hpp>

#include "executors/threads/CPU.hpp"
#include "executors/threads/WorkerThread.hpp"

#include <InstrumentTaskId.hpp>


namespace Instrument {
	inline void enterTaskWait(
		__attribute__((unused)) task_id_t taskId,
		__attribute__((unused)) char const *invocationSource)
	{
	}
	
	void exitTaskWait(task_id_t taskId)
	{
		WorkerThread *currentThread = WorkerThread::getCurrentWorkerThread();
		if (currentThread == nullptr) {
			// The main task gets added by a non-worker thread
			// And other tasks can also be added by external threads in library mode
		}
		
<<<<<<< HEAD
		CPU *cpu = (CPU *) thread->getComputePlace();
		assert(cpu != nullptr);
=======
		thread_id_t threadId;
		if (currentThread != nullptr) {
			threadId = currentThread->getInstrumentationId();
		}
>>>>>>> 320a016e
		
		long cpuId = -2;
		if (currentThread != nullptr) {
			CPU *cpu = currentThread->getHardwarePlace();
			assert(cpu != nullptr);
			cpuId = cpu->_virtualCPUId;
		}
		
		Instrument::returnToTask(taskId, cpuId, threadId);
	}
	
}


#endif // INSTRUMENT_NULL_TASK_WAIT_HPP<|MERGE_RESOLUTION|>--- conflicted
+++ resolved
@@ -26,19 +26,14 @@
 			// And other tasks can also be added by external threads in library mode
 		}
 		
-<<<<<<< HEAD
-		CPU *cpu = (CPU *) thread->getComputePlace();
-		assert(cpu != nullptr);
-=======
 		thread_id_t threadId;
 		if (currentThread != nullptr) {
 			threadId = currentThread->getInstrumentationId();
 		}
->>>>>>> 320a016e
 		
 		long cpuId = -2;
 		if (currentThread != nullptr) {
-			CPU *cpu = currentThread->getHardwarePlace();
+			CPU *cpu = currentThread->ComputePlace();
 			assert(cpu != nullptr);
 			cpuId = cpu->_virtualCPUId;
 		}
